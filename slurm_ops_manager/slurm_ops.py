import os
from ops.framework import Object
from pathlib import Path
import logging
import os
import socket
import subprocess
import tarfile
from base64 import (
    b64encode,
    b64decode,
)
<<<<<<< HEAD
from jinja2 import Environment, FileSystemLoader
=======
from slurm_ops_manager.utils import get_hostname, get_inventory

logger = logging.getLogger()
>>>>>>> 0bb99ebc

from slurm_ops_manager.slurm_snap_ops import SlurmSnapManager 
from slurm_ops_manager.slurm_tar_ops import SlurmTarManager 
from slurm_ops_manager.utils import get_hostname, get_inventory

class SlurmOpsManager(Object):

    _CHARM_DIR = Path(os.path.dirname(os.path.abspath(__file__)))
    _TEMPLATE_DIR = _CHARM_DIR / 'templates'
    def __init__(self, charm, component):
        super().__init__(charm, component)
        self._slurm_component = component
        self._resource_path = None
        try:
            self._resource_path = self.model.resources.fetch('slurm')
        except:
            raise Exception("no resource was given")

        self.hostname = socket.gethostname().split(".")[0]
        self._is_tar = tarfile.is_tarfile(self._resource_path)
        
        if self._is_tar:
            self.slurm_resource = SlurmTarManager(component, self._resource_path)
        else:
            self.slurm_resource = SlurmSnapManager(component, self._resource_path)

    def install(self):
        self.slurm_resource.install()
    

    def render_config_and_restart(self, slurm_config) -> None:
        """Render the slurm.conf and munge key, restart slurm and munge."""
        self._write_config(slurm_config)
        self._write_munge_key_and_restart(slurm_config['munge_key'])
        is_active = None
        try:
            is_active = subprocess.call([
                "systemctl",
                "is-active",
                self.slurm_resource.get_systemd_name(),
            ]) == 0
        except subprocess.CalledProcessError as e:
            logger.error(f"Error running restarting slurm daemon - {e}")

        if is_active:
            self._slurm_systemctl("restart")
        else:
            self._slurm_systemctl("start")


    def _slurm_systemctl(self, operation) -> None:
        """Start systemd services for slurmd."""
        try:
            subprocess.call([
                "systemctl",
                operation,
                self.slurm_resource.get_systemd_name(),
            ])
        except subprocess.CalledProcessError as e:
            logger.error(f"Error copying systemd - {e}")

    def _write_config(self, context) -> None:
        """Render the context to a template.
        target: /var/snap/slurm/common/etc/slurm/slurm.conf
        source: /templates/slurm.conf.tmpl
        file name can also be slurmdbdb.conf
        """
        template_name = self.slurm_resource.get_tmpl_name()
        source = self.slurm_resource.get_template()
        target = self.slurm_resource.get_target()
        ctxt = { **context, **self.slurm_resource.config}
        
        rendered_template = Environment(
            loader=FileSystemLoader(str(self._TEMPLATE_DIR))
        ).get_template(template_name)
        
        target.write_text(rendered_template.render(ctxt))

    def _write_munge_key_and_restart(self, munge_key) -> None:
        key = b64decode(munge_key.encode())
        self.slurm_resource.get_munge_key_path().write_bytes(key)

        try:
            subprocess.call(["service", "munge", "restart"])
        except subprocess.CalledProcessError as e:
<<<<<<< HEAD
            logger.debug(e)
=======
            logger.error(f"Error copying systemd - {e}")
            return -1


class SlurmTarManager(SlurmOpsManagerBase):
    """Operations for slurm tar resource."""

    _SLURM_SBIN_DIR = Path('/usr/local/sbin')
    _SLURM_SYSCONFIG_DIR = Path("/etc/sysconfig")

    _SLURM_UID = 995
    _SLURM_GID = 995

    _SLURM_TMP_RESOURCE = "/tmp/slurm-resource"

    def __init__(self, component, resource_path):
        """Set initial class attribute values."""
        super().__init__(component, resource_path)
        self._source_systemd_template = \
            self._TEMPLATE_DIR / f'{self._slurm_component}.service'
        self._target_systemd_template = \
            Path(f'/etc/systemd/system/{self._slurm_component}.service')
        self._environment_file = \
            self._SLURM_SYSCONFIG_DIR / f'{self._slurm_component}'

    @property
    def _slurm_conf_dir(self) -> Path:
        return Path("/etc/slurm")

    @property
    def _slurm_spool_dir(self) -> Path:
        return Path("/var/spool/slurmd")

    @property
    def _slurm_state_dir(self) -> Path:
        return Path("/var/lib/slurmd")

    @property
    def _slurm_plugin_dir(self) -> Path:
        return Path("/usr/local/lib/slurm")

    @property
    def _slurm_log_dir(self) -> Path:
        return Path("/var/log/slurm")

    @property
    def _slurm_pid_dir(self) -> Path:
        return Path("/srv/slurm")

    @property
    def _slurm_plugstack_dir(self) -> Path:
        return Path("/etc/slurm/plugstack.d")

    @property
    def _slurm_plugstack_conf(self) -> Path:
        return self._slurm_plugstack_dir / 'plugstack.conf'

    @property
    def _mail_prog(self) -> Path:
        return Path("/usr/bin/mail")

    @property
    def _slurm_systemd_service(self) -> str:
        return self._slurm_component

    @property
    def _munge_key_path(self) -> str:
        return Path("/etc/munge/munge.key")

    @property
    def _munge_socket(self) -> Path:
        """Return the munge socket."""
        return Path("/var/run/munge/munge.socket.2")

    @property
    def _munged_systemd_service(self) -> str:
        return "munge"

    @property
    def _slurm_user(self) -> str:
        """Return the slurm user."""
        return "slurm"

    @property
    def _slurm_group(self) -> str:
        """Return the slurm group."""
        return "slurm"

    @property
    def slurm_version(self) -> str:
        """Return slurm verion."""
        os.environ['SLURM_CONF'] = str(self._slurm_conf_path)
        try:
            return subprocess.check_output(
                [self._slurm_component, "-V"]
            ).decode().strip().split()[1]
        except subprocess.CalledProcessError as e:
            print(f"Cannot get slurm version - {e}")
            sys.exit(-1)

    def setup_system(self) -> None:
        """Prepare the system for slurm.

        * create slurm user/group
        * create filesystem for slurm
        * provision slurm resource
        """
        self._install_os_deps()
        self._create_slurm_user_and_group()
        self._prepare_filesystem()
        self._create_environment_files()

        self._provision_slurm_resource()

        self._set_ld_library_path()
        self._setup_systemd()

    def _install_os_deps(self) -> None:
        try:
            subprocess.call([
                'apt',
                'install',
                'libmunge2',
                'libmysqlclient-dev',
                'munge',
                '-y',
            ])
        except subprocess.CalledProcessError as e:
            logger.debug(e)

    def _create_slurm_user_and_group(self) -> None:
        """Create the slurm user and group."""
        try:
            subprocess.call([
                "groupadd",
                "-r",
                f"--gid={self._SLURM_GID}",
                self._slurm_user,
            ])
        except subprocess.CalledProcessError as e:
            logger.error(f"Error creating {self._slurm_group} - {e}")

        try:
            subprocess.call([
                "useradd",
                "-r",
                "-g",
                self._slurm_group,
                f"--uid={self._SLURM_UID}",
                self._slurm_user,
            ])
        except subprocess.CalledProcessError as e:
            logger.error(f"Error creating {self._slurm_user} - {e}")

    def _prepare_filesystem(self) -> None:
        """Create the needed system directories needed by slurm."""
        slurm_dirs = [
            self._slurm_plugstack_dir,
            self._slurm_conf_dir,
            self._slurm_log_dir,
            self._slurm_pid_dir,
            self._slurm_spool_dir,
            self._slurm_state_dir,
            self._SLURM_SYSCONFIG_DIR,
        ]
        for slurm_dir in slurm_dirs:
            slurm_dir.mkdir(parents=True, exist_ok=True)
            self._chown_slurm_user_and_group_recursive(str(slurm_dir))

        slurm_state_files = [
            "/var/lib/slurmd/node_state",
            "/var/lib/slurmd/front_end_state",
            "/var/lib/slurmd/job_state",
            "/var/lib/slurmd/resv_state",
            "/var/lib/slurmd/trigger_state",
            "/var/lib/slurmd/assoc_mgr_state",
            "/var/lib/slurmd/assoc_usage",
            "/var/lib/slurmd/qos_usage",
            "/var/lib/slurmd/fed_mgr_state",
        ]
        for slurmd_file in slurm_state_files:
            Path(slurmd_file).touch()
        self._chown_slurm_user_and_group_recursive('/var/lib/slurmd')

    def _chown_slurm_user_and_group_recursive(self, slurm_dir) -> None:
        """Recursively chown filesystem location to slurm user/slurm group."""
        try:
            subprocess.call([
                "chown",
                "-R",
                f"{self._slurm_user}:{self._slurm_group}",
                slurm_dir,
            ])
        except subprocess.CalledProcessError as e:
            logger.error(f"Error chowning {slurm_dir} - {e}")

    def _create_environment_files(self) -> None:
        slurm_conf = f"\nSLURM_CONF={str(self._slurm_conf_path)}\n"
        self._environment_file.write_text(slurm_conf)
        with open("/etc/environment", 'a') as f:
            f.write(slurm_conf)

    def _provision_slurm_resource(self) -> None:
        """Provision the slurm resource."""
        try:
            subprocess.call([
                "tar",
                "-xzvf",
                self._resource_path,
                f"--one-top-level={self._SLURM_TMP_RESOURCE}",
            ])
        except subprocess.CalledProcessError as e:
            logger.error(f"Error untaring slurm bins - {e}")

        # Wait on the existence of slurmd bin to verify that the untaring
        # of the slurm.tar.gz resource has completed before moving on.
        while not Path(f"{self._SLURM_TMP_RESOURCE}/sbin/slurmd").exists():
            sleep(1)

        for slurm_resource_dir in ['bin', 'sbin', 'lib', 'include']:
            cmd = (
                f"cp -R {self._SLURM_TMP_RESOURCE}/{slurm_resource_dir}/* "
                f"/usr/local/{slurm_resource_dir}/"
            )
            try:
                subprocess.call(cmd, shell=True)
            except subprocess.CalledProcessError as e:
                logger.error(f"Error provisioning fs - {e}")

    def _set_ld_library_path(self) -> None:
        """Set the LD_LIBRARY_PATH."""
        Path('/etc/ld.so.conf.d/slurm.conf').write_text("/usr/local/lib/slurm")
        try:
            subprocess.call(["ldconfig"])
        except subprocess.CalledProcessError as e:
            logger.error(f"Error setting LD_LIBRARY_PATH - {e}")

    def _setup_systemd(self) -> None:
        """Preforms setup the systemd service."""
        try:
            subprocess.call([
                "cp",
                self._source_systemd_template,
                self._target_systemd_template
            ])
            subprocess.call([
                "systemctl",
                "daemon-reload",
            ])
            self._slurm_systemctl("enable")
        except subprocess.CalledProcessError as e:
            logger.error(f"Error setting up systemd - {e}")


class SlurmSnapManager(SlurmOpsManagerBase):
    """Snap operations manager."""

    def __init__(self, component, resource_path):
        """Set initial attribute values."""
        super().__init__(component, resource_path)

    @property
    def _slurm_conf_dir(self) -> Path:
        return Path("/var/snap/slurm/common/etc/slurm")

    @property
    def _slurm_spool_dir(self) -> Path:
        return Path("/var/snap/slurm/common/var/spool/slurm/d")

    @property
    def _slurm_state_dir(self) -> Path:
        return Path("/var/snap/slurm/common/var/spool/slurm/ctld")

    @property
    def _slurm_plugin_dir(self) -> Path:
        return Path("/snap/slurm/current/lib/slurm")

    @property
    def _slurm_log_dir(self) -> Path:
        return Path("/var/snap/slurm/common/var/log/slurm")

    @property
    def _slurm_pid_dir(self) -> Path:
        return Path("/tmp")

    @property
    def _mail_prog(self) -> Path:
        return Path("/snap/slurm/current/usr/bin/mail.mailutils")

    @property
    def _munge_key_path(self) -> Path:
        return Path("/var/snap/slurm/common/etc/munge/munge.key")

    @property
    def _slurm_plugstack_dir(self) -> Path:
        return Path("/var/snap/slurm/common/etc/slurm/plugstack.d")

    @property
    def _slurm_plugstack_conf(self) -> Path:
        return self._slurm_plugstack_dir / 'plugstack.conf'

    @property
    def _slurm_user(self) -> str:
        """Return the slurm user."""
        return "root"

    @property
    def _slurm_group(self) -> str:
        """Return the slurm group."""
        return "root"

    @property
    def _slurm_systemd_service(self) -> str:
        return f"snap.slurm.{self._slurm_component}"

    @property
    def _munge_socket(self) -> Path:
        """Return the munge socket."""
        return Path("/tmp/munged.socket.2")

    @property
    def _munged_systemd_service(self) -> str:
        return "snap.slurm.munged"

    @property
    def slurm_version(self) -> str:
        """Return slurm verion."""
        try:
            return subprocess.check_output([
                '/snap/bin/slurm.version'
            ]).decode().strip()
        except subprocess.CalledProcessError as e:
            print(f"Cannot get slurm version - {e}")
            sys.exit(-1)

    def setup_system(self) -> None:
        """Install the slurm snap, set the snap.mode, create the aliases."""
        # Install the slurm snap
        try:
            subprocess.call([
                "snap",
                "install",
                self._resource_path,
                "--dangerous",
                "--classic",
            ])
        except subprocess.CalledProcessError as e:
            print(f"Error installing slurm snap - {e}")

        # Set the snap.mode
        try:
            subprocess.call([
                "snap",
                "set",
                "slurm",
                f"snap.mode={self._slurm_component}",
            ])
        except subprocess.CalledProcessError as e:
            print(f"Error setting snap.mode - {e}")

        # Create the aliases for the slurm cmds
        for cmd in self._slurm_cmds:
            try:
                subprocess.call([
                    "snap",
                    "alias",
                    f"slurm.{cmd}",
                    cmd,
                ])
            except subprocess.CalledProcessError as e:
                print(f"Cannot create snap alias for: {cmd} - {e}")
>>>>>>> 0bb99ebc
<|MERGE_RESOLUTION|>--- conflicted
+++ resolved
@@ -10,17 +10,12 @@
     b64encode,
     b64decode,
 )
-<<<<<<< HEAD
 from jinja2 import Environment, FileSystemLoader
-=======
 from slurm_ops_manager.utils import get_hostname, get_inventory
-
-logger = logging.getLogger()
->>>>>>> 0bb99ebc
-
 from slurm_ops_manager.slurm_snap_ops import SlurmSnapManager 
 from slurm_ops_manager.slurm_tar_ops import SlurmTarManager 
 from slurm_ops_manager.utils import get_hostname, get_inventory
+logger = logging.getLogger()
 
 class SlurmOpsManager(Object):
 
@@ -102,378 +97,4 @@
         try:
             subprocess.call(["service", "munge", "restart"])
         except subprocess.CalledProcessError as e:
-<<<<<<< HEAD
-            logger.debug(e)
-=======
-            logger.error(f"Error copying systemd - {e}")
-            return -1
-
-
-class SlurmTarManager(SlurmOpsManagerBase):
-    """Operations for slurm tar resource."""
-
-    _SLURM_SBIN_DIR = Path('/usr/local/sbin')
-    _SLURM_SYSCONFIG_DIR = Path("/etc/sysconfig")
-
-    _SLURM_UID = 995
-    _SLURM_GID = 995
-
-    _SLURM_TMP_RESOURCE = "/tmp/slurm-resource"
-
-    def __init__(self, component, resource_path):
-        """Set initial class attribute values."""
-        super().__init__(component, resource_path)
-        self._source_systemd_template = \
-            self._TEMPLATE_DIR / f'{self._slurm_component}.service'
-        self._target_systemd_template = \
-            Path(f'/etc/systemd/system/{self._slurm_component}.service')
-        self._environment_file = \
-            self._SLURM_SYSCONFIG_DIR / f'{self._slurm_component}'
-
-    @property
-    def _slurm_conf_dir(self) -> Path:
-        return Path("/etc/slurm")
-
-    @property
-    def _slurm_spool_dir(self) -> Path:
-        return Path("/var/spool/slurmd")
-
-    @property
-    def _slurm_state_dir(self) -> Path:
-        return Path("/var/lib/slurmd")
-
-    @property
-    def _slurm_plugin_dir(self) -> Path:
-        return Path("/usr/local/lib/slurm")
-
-    @property
-    def _slurm_log_dir(self) -> Path:
-        return Path("/var/log/slurm")
-
-    @property
-    def _slurm_pid_dir(self) -> Path:
-        return Path("/srv/slurm")
-
-    @property
-    def _slurm_plugstack_dir(self) -> Path:
-        return Path("/etc/slurm/plugstack.d")
-
-    @property
-    def _slurm_plugstack_conf(self) -> Path:
-        return self._slurm_plugstack_dir / 'plugstack.conf'
-
-    @property
-    def _mail_prog(self) -> Path:
-        return Path("/usr/bin/mail")
-
-    @property
-    def _slurm_systemd_service(self) -> str:
-        return self._slurm_component
-
-    @property
-    def _munge_key_path(self) -> str:
-        return Path("/etc/munge/munge.key")
-
-    @property
-    def _munge_socket(self) -> Path:
-        """Return the munge socket."""
-        return Path("/var/run/munge/munge.socket.2")
-
-    @property
-    def _munged_systemd_service(self) -> str:
-        return "munge"
-
-    @property
-    def _slurm_user(self) -> str:
-        """Return the slurm user."""
-        return "slurm"
-
-    @property
-    def _slurm_group(self) -> str:
-        """Return the slurm group."""
-        return "slurm"
-
-    @property
-    def slurm_version(self) -> str:
-        """Return slurm verion."""
-        os.environ['SLURM_CONF'] = str(self._slurm_conf_path)
-        try:
-            return subprocess.check_output(
-                [self._slurm_component, "-V"]
-            ).decode().strip().split()[1]
-        except subprocess.CalledProcessError as e:
-            print(f"Cannot get slurm version - {e}")
-            sys.exit(-1)
-
-    def setup_system(self) -> None:
-        """Prepare the system for slurm.
-
-        * create slurm user/group
-        * create filesystem for slurm
-        * provision slurm resource
-        """
-        self._install_os_deps()
-        self._create_slurm_user_and_group()
-        self._prepare_filesystem()
-        self._create_environment_files()
-
-        self._provision_slurm_resource()
-
-        self._set_ld_library_path()
-        self._setup_systemd()
-
-    def _install_os_deps(self) -> None:
-        try:
-            subprocess.call([
-                'apt',
-                'install',
-                'libmunge2',
-                'libmysqlclient-dev',
-                'munge',
-                '-y',
-            ])
-        except subprocess.CalledProcessError as e:
-            logger.debug(e)
-
-    def _create_slurm_user_and_group(self) -> None:
-        """Create the slurm user and group."""
-        try:
-            subprocess.call([
-                "groupadd",
-                "-r",
-                f"--gid={self._SLURM_GID}",
-                self._slurm_user,
-            ])
-        except subprocess.CalledProcessError as e:
-            logger.error(f"Error creating {self._slurm_group} - {e}")
-
-        try:
-            subprocess.call([
-                "useradd",
-                "-r",
-                "-g",
-                self._slurm_group,
-                f"--uid={self._SLURM_UID}",
-                self._slurm_user,
-            ])
-        except subprocess.CalledProcessError as e:
-            logger.error(f"Error creating {self._slurm_user} - {e}")
-
-    def _prepare_filesystem(self) -> None:
-        """Create the needed system directories needed by slurm."""
-        slurm_dirs = [
-            self._slurm_plugstack_dir,
-            self._slurm_conf_dir,
-            self._slurm_log_dir,
-            self._slurm_pid_dir,
-            self._slurm_spool_dir,
-            self._slurm_state_dir,
-            self._SLURM_SYSCONFIG_DIR,
-        ]
-        for slurm_dir in slurm_dirs:
-            slurm_dir.mkdir(parents=True, exist_ok=True)
-            self._chown_slurm_user_and_group_recursive(str(slurm_dir))
-
-        slurm_state_files = [
-            "/var/lib/slurmd/node_state",
-            "/var/lib/slurmd/front_end_state",
-            "/var/lib/slurmd/job_state",
-            "/var/lib/slurmd/resv_state",
-            "/var/lib/slurmd/trigger_state",
-            "/var/lib/slurmd/assoc_mgr_state",
-            "/var/lib/slurmd/assoc_usage",
-            "/var/lib/slurmd/qos_usage",
-            "/var/lib/slurmd/fed_mgr_state",
-        ]
-        for slurmd_file in slurm_state_files:
-            Path(slurmd_file).touch()
-        self._chown_slurm_user_and_group_recursive('/var/lib/slurmd')
-
-    def _chown_slurm_user_and_group_recursive(self, slurm_dir) -> None:
-        """Recursively chown filesystem location to slurm user/slurm group."""
-        try:
-            subprocess.call([
-                "chown",
-                "-R",
-                f"{self._slurm_user}:{self._slurm_group}",
-                slurm_dir,
-            ])
-        except subprocess.CalledProcessError as e:
-            logger.error(f"Error chowning {slurm_dir} - {e}")
-
-    def _create_environment_files(self) -> None:
-        slurm_conf = f"\nSLURM_CONF={str(self._slurm_conf_path)}\n"
-        self._environment_file.write_text(slurm_conf)
-        with open("/etc/environment", 'a') as f:
-            f.write(slurm_conf)
-
-    def _provision_slurm_resource(self) -> None:
-        """Provision the slurm resource."""
-        try:
-            subprocess.call([
-                "tar",
-                "-xzvf",
-                self._resource_path,
-                f"--one-top-level={self._SLURM_TMP_RESOURCE}",
-            ])
-        except subprocess.CalledProcessError as e:
-            logger.error(f"Error untaring slurm bins - {e}")
-
-        # Wait on the existence of slurmd bin to verify that the untaring
-        # of the slurm.tar.gz resource has completed before moving on.
-        while not Path(f"{self._SLURM_TMP_RESOURCE}/sbin/slurmd").exists():
-            sleep(1)
-
-        for slurm_resource_dir in ['bin', 'sbin', 'lib', 'include']:
-            cmd = (
-                f"cp -R {self._SLURM_TMP_RESOURCE}/{slurm_resource_dir}/* "
-                f"/usr/local/{slurm_resource_dir}/"
-            )
-            try:
-                subprocess.call(cmd, shell=True)
-            except subprocess.CalledProcessError as e:
-                logger.error(f"Error provisioning fs - {e}")
-
-    def _set_ld_library_path(self) -> None:
-        """Set the LD_LIBRARY_PATH."""
-        Path('/etc/ld.so.conf.d/slurm.conf').write_text("/usr/local/lib/slurm")
-        try:
-            subprocess.call(["ldconfig"])
-        except subprocess.CalledProcessError as e:
-            logger.error(f"Error setting LD_LIBRARY_PATH - {e}")
-
-    def _setup_systemd(self) -> None:
-        """Preforms setup the systemd service."""
-        try:
-            subprocess.call([
-                "cp",
-                self._source_systemd_template,
-                self._target_systemd_template
-            ])
-            subprocess.call([
-                "systemctl",
-                "daemon-reload",
-            ])
-            self._slurm_systemctl("enable")
-        except subprocess.CalledProcessError as e:
-            logger.error(f"Error setting up systemd - {e}")
-
-
-class SlurmSnapManager(SlurmOpsManagerBase):
-    """Snap operations manager."""
-
-    def __init__(self, component, resource_path):
-        """Set initial attribute values."""
-        super().__init__(component, resource_path)
-
-    @property
-    def _slurm_conf_dir(self) -> Path:
-        return Path("/var/snap/slurm/common/etc/slurm")
-
-    @property
-    def _slurm_spool_dir(self) -> Path:
-        return Path("/var/snap/slurm/common/var/spool/slurm/d")
-
-    @property
-    def _slurm_state_dir(self) -> Path:
-        return Path("/var/snap/slurm/common/var/spool/slurm/ctld")
-
-    @property
-    def _slurm_plugin_dir(self) -> Path:
-        return Path("/snap/slurm/current/lib/slurm")
-
-    @property
-    def _slurm_log_dir(self) -> Path:
-        return Path("/var/snap/slurm/common/var/log/slurm")
-
-    @property
-    def _slurm_pid_dir(self) -> Path:
-        return Path("/tmp")
-
-    @property
-    def _mail_prog(self) -> Path:
-        return Path("/snap/slurm/current/usr/bin/mail.mailutils")
-
-    @property
-    def _munge_key_path(self) -> Path:
-        return Path("/var/snap/slurm/common/etc/munge/munge.key")
-
-    @property
-    def _slurm_plugstack_dir(self) -> Path:
-        return Path("/var/snap/slurm/common/etc/slurm/plugstack.d")
-
-    @property
-    def _slurm_plugstack_conf(self) -> Path:
-        return self._slurm_plugstack_dir / 'plugstack.conf'
-
-    @property
-    def _slurm_user(self) -> str:
-        """Return the slurm user."""
-        return "root"
-
-    @property
-    def _slurm_group(self) -> str:
-        """Return the slurm group."""
-        return "root"
-
-    @property
-    def _slurm_systemd_service(self) -> str:
-        return f"snap.slurm.{self._slurm_component}"
-
-    @property
-    def _munge_socket(self) -> Path:
-        """Return the munge socket."""
-        return Path("/tmp/munged.socket.2")
-
-    @property
-    def _munged_systemd_service(self) -> str:
-        return "snap.slurm.munged"
-
-    @property
-    def slurm_version(self) -> str:
-        """Return slurm verion."""
-        try:
-            return subprocess.check_output([
-                '/snap/bin/slurm.version'
-            ]).decode().strip()
-        except subprocess.CalledProcessError as e:
-            print(f"Cannot get slurm version - {e}")
-            sys.exit(-1)
-
-    def setup_system(self) -> None:
-        """Install the slurm snap, set the snap.mode, create the aliases."""
-        # Install the slurm snap
-        try:
-            subprocess.call([
-                "snap",
-                "install",
-                self._resource_path,
-                "--dangerous",
-                "--classic",
-            ])
-        except subprocess.CalledProcessError as e:
-            print(f"Error installing slurm snap - {e}")
-
-        # Set the snap.mode
-        try:
-            subprocess.call([
-                "snap",
-                "set",
-                "slurm",
-                f"snap.mode={self._slurm_component}",
-            ])
-        except subprocess.CalledProcessError as e:
-            print(f"Error setting snap.mode - {e}")
-
-        # Create the aliases for the slurm cmds
-        for cmd in self._slurm_cmds:
-            try:
-                subprocess.call([
-                    "snap",
-                    "alias",
-                    f"slurm.{cmd}",
-                    cmd,
-                ])
-            except subprocess.CalledProcessError as e:
-                print(f"Cannot create snap alias for: {cmd} - {e}")
->>>>>>> 0bb99ebc
+            logger.debug(e)