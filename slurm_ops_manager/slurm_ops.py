#!/usr/bin/env python3
"""This module provides the SlurmInstallManager."""
import json
import logging
import os
import re
import socket
import subprocess
import sys
from pathlib import Path
from time import sleep
from base64 import b64encode, b64decode

from jinja2 import Environment, FileSystemLoader

from ops.framework import (
    EventBase,
    EventSource,
    Object,
    ObjectEvents,
    StoredState,
)

from ops.model import ModelError


logger = logging.getLogger()


# Regex explanation:
#  \b           # Start at a word boundary
#  (\w+)        # Match and capture a single word (1+ alnum characters)
#  \s*=\s*      # Match a equal, optionally surrounded by whitespace
#  ([^=]*)      # Match any number of non-equal characters
#  (?=          # Make sure that we stop when the following can be matched:
#   \s+\w+\s*=  #  the next dictionary key
#  |            # or
#  $            #  the end of the string
#  )            # End of lookahead

def _get_inv():
    try:
        inventory = subprocess.check_output(
            "slurmd -C", shell=True
        ).strip().decode('ascii')
    except subprocess.CalledProcessError as e:
        logger.debug(f"Failed getting inventory - {e}")

    regex = re.compile(r"\b(\w+)\s*=\s*([^=]*)(?=\s+\w+\s*=|$)")
    return dict(regex.findall(inventory))


# Get the number of GPUs and check that they exist at /dev/nvidiaX
def _get_gpu():
    try:
        gpu = int(
            subprocess.check_output(
                "lspci | grep -i nvidia | awk '{print $1}' "
                "| cut -d : -f 1 | sort -u | wc -l",
                shell=True
            )
        )
    except subprocess.CalledProcessError as e:
        print(e)

    for i in range(gpu):
        gpu_path = "/dev/nvidia" + str(i)
        if not os.path.exists(gpu_path):
            return 0
    return gpu


def get_inventory():
    inv = _get_inv()
    inv['gpus'] = _get_gpu()
    return inv


class ConfigureAndRestartEvent(EventBase):
    """Emits the slurm_config."""

    def __init__(self, handle, slurm_config):
        super().__init__(handle)
        self._slurm_config = slurm_config

    @property
    def slurm_config(self):
        return self._slurm_config

    def snapshot(self):
        return {'slurm_config': self._slurm_config}

    def restore(self, snapshot):
        self._slurm_config = snapshot.get('slurm_config')


class SlurmOpsManagerEvents(ObjectEvents):
    configure_and_restart = EventSource(ConfigureAndRestartEvent)


class SlurmOpsManager(Object):
    """Slurm installation of lifecycle ops."""

    on = SlurmOpsManagerEvents()

    _store = StoredState()

    _CHARM_DIR = Path(os.path.dirname(os.path.abspath(__file__)))
    _TEMPLATE_DIR = _CHARM_DIR / 'templates'

    _SLURM_CONF_DIR = Path('/etc/slurm')
    _SLURM_PID_DIR = Path('/srv/slurm')
    _SLURM_LOG_DIR = Path('/var/log/slurm')
    _SLURM_SBIN_DIR = Path('/usr/local/sbin')
    _SLURM_SYSCONFIG_DIR = Path("/etc/sysconfig")
    _SLURM_SPOOL_DIR = Path("/var/spool/slurmd")
    _SLURM_STATE_DIR = Path("/var/lib/slurmd")
    _SLURM_PLUGIN_DIR = Path("/usr/local/lib/slurm")

    _SLURM_USER = "slurm"
    _SLURM_UID = 995
    _SLURM_GROUP = "slurm"
    _SLURM_GID = 995
    _SLURM_TMP_RESOURCE = "/tmp/slurm-resource"
    _MUNGE_KEY_PATH = Path("/etc/munge/munge.key")

    def __init__(self, charm, component):
        """Determine values based on slurm component."""
        super().__init__(charm, component)
        self._store.set_default(slurm_installed=False)
        self._store.set_default(slurm_started=False)

        self.framework.observe(
            self.on.configure_and_restart,
            self._on_configure_and_restart
        )

        port_map = {
            'slurmdbd': 6819,
            'slurmd': 6818,
            'slurmctld': 6817,
            'slurmrestd': 6820,
        }
        
        if component in ['slurmd', 'slurmctld', 'slurmrestd']:
            self._slurm_conf_template_name = 'slurm.conf.tmpl'
            self._slurm_conf = self._SLURM_CONF_DIR / 'slurm.conf'
        elif component == "slurmdbd":
            self._slurm_conf_template_name = 'slurmdbd.conf.tmpl'
            self._slurm_conf = self._SLURM_CONF_DIR / 'slurmdbd.conf'
        else:
            raise Exception(f'slurm component {component} not supported')

        self._slurm_component = component

        self.hostname = socket.gethostname().split(".")[0]
        self.port = port_map[component]

        self._slurm_conf_template_location = \
            self._TEMPLATE_DIR / self._slurm_conf_template_name

        self._source_systemd_template = \
            self._TEMPLATE_DIR / f'{self._slurm_component}.service'

        self._target_systemd_template = \
            Path(f'/etc/systemd/system/{self._slurm_component}.service')

        self._log_file = self._SLURM_LOG_DIR / f'{self._slurm_component}.log'
        self._daemon = self._SLURM_SBIN_DIR / f'{self._slurm_component}'
        self._environment_file = self._SLURM_SYSCONFIG_DIR / f'{self._slurm_component}'

    def _on_configure_and_restart(self, event):
        slurm_config = json.loads(event.slurm_config)
        self.render_config_and_restart(slurm_config)

    def render_config_and_restart(self, slurm_config):

        if not type(slurm_config) == dict:
            raise TypeError("Incorrect type for config.")

        self._write_config(slurm_config)
        self._write_munge_key_and_restart(slurm_config['munge_key'])

        if self.is_active:
            self._slurm_systemctl("restart")
        else:
            self._slurm_systemctl("start")

        if not self.is_active:
            raise Exception(f"SLURM {self._slurm_component}: not starting")

    @property
    def is_active(self):
        return subprocess.call(['systemctl', 'is-active', self._slurm_component]) == 0

    @property
    def inventory(self):
        return json.dumps(get_inventory())

    @property
    def slurm_installed(self):
        return self._store.slurm_installed

    @property
    def slurm_component_started(self):
        return self._store.slurm_started

    def _slurm_systemctl(self, operation):
        """Start systemd services for slurmd."""

        if operation not in ["enable", "start", "stop", "restart"]:
            msg = f"Unsupported systemctl command for {self._slurm_component}"
            raise Exception(msg)

        try:
            subprocess.call([
                "systemctl",
                operation,
                self._slurm_component,
            ])
            # Fix this later
            if operation == "start":
                self._store.slurm_started = True
        except subprocess.CalledProcessError as e:
            logger.error(f"Error copying systemd - {e}")

    def _write_config(self, context):
        """Render the context to a template."""

        #ctxt = {}
        template_name = self._slurm_conf_template_name
        source = self._slurm_conf_template_location
        target = self._slurm_conf

        if not type(context) == dict:
            raise TypeError("Incorrect type for config.")
            #ctxt = {**{"hostname": self._hostname}, **context}

        if not source.exists():
            raise FileNotFoundError(
                "The slurm config template cannot be found."
            )

        rendered_template = Environment(
            loader=FileSystemLoader(str(self._TEMPLATE_DIR))
        ).get_template(template_name)

        if target.exists():
            target.unlink()

        target.write_text(rendered_template.render(context))

    def prepare_system_for_slurm(self):
        """Prepare the system for slurm.

        * create slurm user/group
        * create filesystem for slurm
        * provision slurm resource
        """
        self._install_os_deps()
        self._create_slurm_user_and_group()
        self._prepare_filesystem()
        self._create_environment_file()
   
        self._install_munge()
        self._provision_slurm_resource()

        self._set_ld_library_path()

        self._setup_systemd()
        self._store.slurm_installed = True

    def _install_os_deps(self):
        try:
            subprocess.call([
                'apt',
                'install',
                'libmunge2',
                'libmysqlclient-dev',
                '-y',
            ])
        except subprocess.CalledProcessError as e:
            logger.debug(e)
            

    def _install_munge(self):
        try:
<<<<<<< HEAD
            subprocess.call(["apt", "install", "munge", "-y"])
        except subprocess.CalledProcessError as e:
            logger.debug(e)

    def _write_munge_key_and_restart(self, munge_key):
        key = base64.b64decode(munge_key.encode())
=======
            subprocess.call(["apt-get", "install", "munge", "-y"])
        except subprocess.CalledProcessError as e:
            logger.debug(e)
    
    def write_munge_key(self, munge_key):
        key = b64decode(munge_key.encode())
>>>>>>> a30bc03f
        self._MUNGE_KEY_PATH.write_bytes(key)
        subprocess.run(["service", "restart", "munge"])

<<<<<<< HEAD
        try:
            subprocess.call(["service", "munge", "restart"])
        except subprocess.CalledProcessError as e:
            logger.debug(e)

    def get_munge_key(self, munge_key):
        munge_key = self._MUNGE_KEY_PATH.read_bytes()
        return base64.b64encode(munge_key).decode()

=======
    def get_munge_key(self):
        munge = open("/etc/munge/munge.key", "rb").read()
        munge_key = b64encode(munge).decode()
        return munge_key
    
>>>>>>> a30bc03f
    def _create_environment_file(self):
        self._environment_file.write_text(
            f"SLURM_CONF={str(self._slurm_conf)}"
        )

    def _chown_slurm_user_and_group_recursive(self, slurm_dir):
        """Recursively chown filesystem location to slurm user/slurm group."""
        try:
            subprocess.call([
                "chown",
                "-R",
                f"{self._SLURM_USER}:{self._SLURM_GROUP}",
                slurm_dir,
            ])
        except subprocess.CalledProcessError as e:
            logger.error(f"Error chowning {slurm_dir} - {e}")

    def _create_slurm_user_and_group(self):
        """Create the slurm user and group."""
        try:
            subprocess.call([
                "groupadd",
                "-r",
                f"--gid={self._SLURM_GID}",
                self._SLURM_USER,
            ])
        except subprocess.CalledProcessError as e:
            logger.error(f"Error creating {self._SLURM_GROUP} - {e}")

        try:
            subprocess.call([
                "useradd",
                "-r",
                "-g",
                self._SLURM_GROUP,
                f"--uid={self._SLURM_UID}",
                self._SLURM_USER,
            ])
        except subprocess.CalledProcessError as e:
            logger.error(f"Error creating {self._SLURM_USER} - {e}")

    def _prepare_filesystem(self):
        """Create the needed system directories needed by slurm."""
        slurm_dirs = [
            self._SLURM_CONF_DIR,
            self._SLURM_LOG_DIR,
            self._SLURM_PID_DIR,
            self._SLURM_SYSCONFIG_DIR,
            self._SLURM_SPOOL_DIR,
            self._SLURM_STATE_DIR,
        ]
        for slurm_dir in slurm_dirs:
            slurm_dir.mkdir(parents=True, exist_ok=True)
            self._chown_slurm_user_and_group_recursive(str(slurm_dir))

        slurm_state_files = [
            "/var/lib/slurmd/node_state",
            "/var/lib/slurmd/front_end_state",
            "/var/lib/slurmd/job_state",
            "/var/lib/slurmd/resv_state",
            "/var/lib/slurmd/trigger_state",
            "/var/lib/slurmd/assoc_mgr_state",
            "/var/lib/slurmd/assoc_usage",
            "/var/lib/slurmd/qos_usage",
            "/var/lib/slurmd/fed_mgr_state",
        ]
        for slurmd_file in slurm_state_files:
            Path(slurmd_file).touch()
        self._chown_slurm_user_and_group_recursive('/var/lib/slurmd')

    def _provision_slurm_resource(self):
        """Provision the slurm resource."""
        try:
            resource_path = self.model.resources.fetch('slurm')
        except ModelError as e:
            logger.error(
                f"Resource could not be found when executing: {e}",
                exc_info=True,
            )

        try:
            subprocess.call([
                "tar",
                "-xzvf",
                resource_path,
                f"--one-top-level={self._SLURM_TMP_RESOURCE}",
            ])
        except subprocess.CalledProcessError as e:
            logger.error(f"Error untaring slurm bins - {e}")

        # Wait on the existence of slurmd bin to verify that the untaring
        # of the slurm.tar.gz resource has completed before moving on.
        while not Path(f"{self._SLURM_TMP_RESOURCE}/sbin/slurmd").exists():
            sleep(1)

        for slurm_resource_dir in ['bin', 'sbin', 'lib', 'include']:
            cmd = (
                f"cp -R {self._SLURM_TMP_RESOURCE}/{slurm_resource_dir}/* "
                f"/usr/local/{slurm_resource_dir}/"
            )
            try:
                subprocess.call(cmd, shell=True)
            except subprocess.CalledProcessError as e:
                logger.error(f"Error provisioning fs - {e}")

    def _set_ld_library_path(self):
        """Set the LD_LIBRARY_PATH."""
        Path('/etc/ld.so.conf.d/slurm.conf').write_text("/usr/local/lib/slurm")
        try:
            subprocess.call(["ldconfig"])
        except subprocess.CalledProcessError as e:
            logger.error(f"Error setting LD_LIBRARY_PATH - {e}")

    def _setup_systemd(self):
        """Setup systemd services for slurm components."""
        try:
            subprocess.call([
                "cp",
                self._source_systemd_template,
                self._target_systemd_template
            ])
            subprocess.call([
                "systemctl",
                "daemon-reload",
            ])
            self._slurm_systemctl("enable")
        except subprocess.CalledProcessError as e:
            logger.error(f"Error setting up systemd - {e}")<|MERGE_RESOLUTION|>--- conflicted
+++ resolved
@@ -285,25 +285,13 @@
 
     def _install_munge(self):
         try:
-<<<<<<< HEAD
             subprocess.call(["apt", "install", "munge", "-y"])
         except subprocess.CalledProcessError as e:
             logger.debug(e)
 
     def _write_munge_key_and_restart(self, munge_key):
-        key = base64.b64decode(munge_key.encode())
-=======
-            subprocess.call(["apt-get", "install", "munge", "-y"])
-        except subprocess.CalledProcessError as e:
-            logger.debug(e)
-    
-    def write_munge_key(self, munge_key):
         key = b64decode(munge_key.encode())
->>>>>>> a30bc03f
         self._MUNGE_KEY_PATH.write_bytes(key)
-        subprocess.run(["service", "restart", "munge"])
-
-<<<<<<< HEAD
         try:
             subprocess.call(["service", "munge", "restart"])
         except subprocess.CalledProcessError as e:
@@ -313,13 +301,6 @@
         munge_key = self._MUNGE_KEY_PATH.read_bytes()
         return base64.b64encode(munge_key).decode()
 
-=======
-    def get_munge_key(self):
-        munge = open("/etc/munge/munge.key", "rb").read()
-        munge_key = b64encode(munge).decode()
-        return munge_key
-    
->>>>>>> a30bc03f
     def _create_environment_file(self):
         self._environment_file.write_text(
             f"SLURM_CONF={str(self._slurm_conf)}"
